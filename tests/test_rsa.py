--- conflicted
+++ resolved
@@ -2,18 +2,13 @@
 import sys
 import os
 
-<<<<<<< HEAD
-
+# Ensure project root is in path
 PROJECT_ROOT = os.path.dirname(os.path.dirname(os.path.abspath(__file__)))
 sys.path.append(PROJECT_ROOT)
 
-#Changed the import pathing because our /src/crpyto/encrypt.py
+# Correct import path (project uses src/crypto/encrypt.py)
 from src.crypto.encrypt import encrypt_bytes, read_public_key
 
-=======
-# project code is packaged under src/, import from there
-from src.crypto.encrypt import encrypt_bytes, read_public_key
->>>>>>> a2150018
 
 class TestRSA(unittest.TestCase):
 
@@ -30,26 +25,16 @@
             self.skipTest("public_key.txt not found in data/keys")
 
         try:
-<<<<<<< HEAD
             n, e = read_public_key(key_path)
         except Exception as exc:
             self.fail(f"Failed to read public key file: {exc}")
 
+        # Validate types and values
         self.assertIsInstance(n, int)
         self.assertIsInstance(e, int)
         self.assertGreater(n, 0)
         self.assertGreater(e, 0)
 
-=======
-            key_path = os.path.join("data", "keys", "public_key.txt")
-            n, e = read_public_key(key_path)
-            self.assertIsInstance(n, int)
-            self.assertIsInstance(e, int)
-            self.assertTrue(n > 0)
-            self.assertTrue(e > 0)
-        except FileNotFoundError:
-            self.skipTest("public_key.txt not found in data/keys")
->>>>>>> a2150018
 
 if __name__ == '__main__':
     unittest.main()